--- conflicted
+++ resolved
@@ -154,11 +154,7 @@
         else:
             temp_df = pd.concat([temp_df, chunk], ignore_index=True)
         results = evaluate_queries(temp_df, tpch_queries_rand['queries'], tpch_p_sketch, path_to_file=f"../results/tpch/fix_size/tpch_fix_{mem_budget}_MB_{j}.csv")
-<<<<<<< HEAD
         med = results['normalized_error'].median()
-=======
-        med = results['normalized_error'].median()        
->>>>>>> 7e017f04
         if med < 0.0 or med > 1.0:
             break
     print(f"Finally done!")
